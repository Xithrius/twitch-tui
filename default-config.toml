--- conflicted
+++ resolved
@@ -25,10 +25,7 @@
 username_alignment = "right"
 # The color palette for the username column: pastel (default), vibrant, warm, cool.
 palette = "pastel"
-<<<<<<< HEAD
 # Show title
 title_shown = true
-=======
 # Show padding around chat frame
-padding = true
->>>>>>> 7a757dff
+padding = true