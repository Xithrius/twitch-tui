[package]
name = "twitch-tui"
version = "1.6.0"
authors = ["Xithrius <xithrius@gmail.com>"]
edition = "2018"
description = "Twitch chat in the terminal."
documentation = "https://github.com/Xithrius/twitch-tui"
homepage = "https://github.com/Xithrius/twitch-tui"
repository = "https://github.com/Xithrius/twitch-tui"
license = "MIT OR Apache-2.0"
keywords = ["tui", "twitch"]
categories = ["command-line-utilities"]

[dependencies]
crossterm = "0.23.0"
tui = { version = "0.17.0", default-features = false, features = ["crossterm"] }
<<<<<<< HEAD
tokio = { version = "1.17.0", features = ["full"] }
serde = { version = "1.0.136", features = ["derive"] }
clap = { version = "3.1.1", features = ["derive"] }
anyhow = "1.0.53"
=======
anyhow = "1.0.54"
>>>>>>> 0affbfea
unicode-width = "0.1.9"
unicode-segmentation = "1.9.0"
chrono = "0.4"
irc = "0.15.0"
futures = "0.3.21"
toml = "0.5.8"
textwrap = "0.14.2"
rustyline = "9.1.2"
lazy_static = "1.4.0"
enum-iterator = "0.7.0"
fuzzy-matcher = "0.3.7"

[[bin]]
bench = false
path = "src/main.rs"
name = "twt"<|MERGE_RESOLUTION|>--- conflicted
+++ resolved
@@ -14,14 +14,10 @@
 [dependencies]
 crossterm = "0.23.0"
 tui = { version = "0.17.0", default-features = false, features = ["crossterm"] }
-<<<<<<< HEAD
 tokio = { version = "1.17.0", features = ["full"] }
 serde = { version = "1.0.136", features = ["derive"] }
 clap = { version = "3.1.1", features = ["derive"] }
-anyhow = "1.0.53"
-=======
 anyhow = "1.0.54"
->>>>>>> 0affbfea
 unicode-width = "0.1.9"
 unicode-segmentation = "1.9.0"
 chrono = "0.4"
