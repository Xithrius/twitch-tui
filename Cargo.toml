[package]
name = "twitch-tui"
version = "2.0.0-alpha.3"
authors = ["Xithrius <xithrius@gmail.com>"]
edition = "2021"
rust-version = "1.58.1"
description = "Twitch chat in the terminal."
documentation = "https://github.com/Xithrius/twitch-tui"
homepage = "https://github.com/Xithrius/twitch-tui"
repository = "https://github.com/Xithrius/twitch-tui"
license = "MIT OR Apache-2.0"
keywords = ["tui", "twitch"]
categories = ["command-line-utilities"]

[dependencies]
crossterm = "0.23.2"
tui = { version = "0.18.0", default-features = false, features = [ "crossterm" ] }
tokio = { version = "1.18.2", features = [ "full" ] }
serde = { version = "1.0.137", features = [ "derive" ] }
clap = { version = "3.1.1", features = [ "derive" ] }
unicode-width = "0.1.9"
unicode-segmentation = "1.9.0"
chrono = "0.4"
irc = "0.15.0"
futures = "0.3.21"
toml = "0.5.9"
textwrap = "0.15.0"
rustyline = "9.1.2"
lazy_static = "1.4.0"
enum-iterator = "0.8.1"
fuzzy-matcher = "0.3.7"
rusqlite = "0.27.0"
regex = "1.5.5"
<<<<<<< HEAD
color-eyre = "0.6.1"
=======
ureq = "2.4.0"
>>>>>>> cafa6983

[target.'cfg(windows)'.dependencies]
rusqlite = { version = "0.27.0", features = [ "winsqlite3"] }

[profile.dev.package.backtrace]
opt-level = 3

[[bin]]
bench = false
path = "src/main.rs"
name = "twt"<|MERGE_RESOLUTION|>--- conflicted
+++ resolved
@@ -31,11 +31,8 @@
 fuzzy-matcher = "0.3.7"
 rusqlite = "0.27.0"
 regex = "1.5.5"
-<<<<<<< HEAD
 color-eyre = "0.6.1"
-=======
 ureq = "2.4.0"
->>>>>>> cafa6983
 
 [target.'cfg(windows)'.dependencies]
 rusqlite = { version = "0.27.0", features = [ "winsqlite3"] }
