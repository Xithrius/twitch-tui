use textwrap;

#[derive(Debug, Clone)]
pub struct Data {
    pub time_sent: String,
    pub author: String,
    pub message: String,
}

impl Data {
    pub fn to_vec(&self) -> Vec<String> {
        return vec![
            self.time_sent.to_string(),
            self.author.to_string(),
            self.message.to_string(),
        ];
    }
<<<<<<< HEAD
}

#[cfg(test)]
mod tests {
    use chrono::Local;

    use super::*;

    #[test]
    fn test_data() {
        let some_time = Local::now().format("%c");

        let var = Data {
            time_sent: some_time.to_string(),
            author: "A human".to_string(),
            message: "beep boop".to_string(),
        };

        let var_vector_test = vec![
            some_time.to_string(),
            "A human".to_string(),
            "beep boop".to_string(),
        ];

        assert_eq!(var.to_vec(), var_vector_test);
=======

    pub fn wrap_message(self, limit: usize) -> Vec<Data> {
        let mut data_vec = Vec::new();

        let split_message = textwrap::fill(self.message.as_str(), limit)
            .split("\n")
            .map(|m| m.to_string())
            .collect::<Vec<String>>();

        if split_message.len() == 1 {
            data_vec.push(self);
        } else if split_message.len() > 1 {
            data_vec.push(Data {
                time_sent: self.time_sent,
                author: self.author,
                message: split_message[0].to_string(),
            });

            for index in 1..split_message.len() {
                data_vec.push(Data {
                    time_sent: "".to_string(),
                    author: "".to_string(),
                    message: split_message[index].clone(),
                });
            }
        }

        data_vec
>>>>>>> c020f301
    }
}<|MERGE_RESOLUTION|>--- conflicted
+++ resolved
@@ -15,33 +15,6 @@
             self.message.to_string(),
         ];
     }
-<<<<<<< HEAD
-}
-
-#[cfg(test)]
-mod tests {
-    use chrono::Local;
-
-    use super::*;
-
-    #[test]
-    fn test_data() {
-        let some_time = Local::now().format("%c");
-
-        let var = Data {
-            time_sent: some_time.to_string(),
-            author: "A human".to_string(),
-            message: "beep boop".to_string(),
-        };
-
-        let var_vector_test = vec![
-            some_time.to_string(),
-            "A human".to_string(),
-            "beep boop".to_string(),
-        ];
-
-        assert_eq!(var.to_vec(), var_vector_test);
-=======
 
     pub fn wrap_message(self, limit: usize) -> Vec<Data> {
         let mut data_vec = Vec::new();
@@ -70,6 +43,31 @@
         }
 
         data_vec
->>>>>>> c020f301
+    }
+}
+
+#[cfg(test)]
+mod tests {
+    use chrono::Local;
+
+    use super::*;
+
+    #[test]
+    fn test_data() {
+        let some_time = Local::now().format("%c");
+
+        let var = Data {
+            time_sent: some_time.to_string(),
+            author: "A human".to_string(),
+            message: "beep boop".to_string(),
+        };
+
+        let var_vector_test = vec![
+            some_time.to_string(),
+            "A human".to_string(),
+            "beep boop".to_string(),
+        ];
+
+        assert_eq!(var.to_vec(), var_vector_test);
     }
 }