use std::{cell::RefCell, collections::VecDeque, rc::Rc};

use chrono::{DateTime, Local};
use rustyline::line_buffer::LineBuffer;
use tui::{
    backend::Backend,
    layout::{Constraint, Direction, Layout, Rect},
    Frame,
};

use crate::{
    emotes::Emotes,
    handlers::{
        config::{CompleteConfig, SharedCompleteConfig, Theme},
        data::MessageData,
        filters::{Filters, SharedFilters},
        state::State,
        storage::{SharedStorage, Storage},
        user_input::events::{Event, Key},
    },
    terminal::TerminalAction,
    ui::{
        components::{Component, Components},
        statics::LINE_BUFFER_CAPACITY,
    },
};

pub type SharedMessages = Rc<RefCell<VecDeque<MessageData>>>;

pub struct App {
    /// All the available components.
    pub components: Components,
    /// A config for the app and components to share.
    pub config: SharedCompleteConfig,
    /// History of recorded messages (time, username, message, etc).
    pub messages: SharedMessages,
    /// Data loaded in from a JSON file.
    pub storage: SharedStorage,
    /// Messages to be filtered out.
    pub filters: SharedFilters,
    /// Which window the terminal is currently focused on.
    state: State,
    /// The previous state, if any.
    previous_state: Option<State>,
    /// What the user currently has inputted.
    pub input_buffer: LineBuffer,
    /// The current suggestion, if any.
    pub buffer_suggestion: Option<String>,
    /// The theme selected by the user.
    pub theme: Theme,
    /// Emotes
    pub emotes: Emotes,
}

macro_rules! shared {
    ($expression:expr) => {
        Rc::new(RefCell::new($expression))
    };
}

impl App {
    pub fn new(config: CompleteConfig, startup_time: DateTime<Local>) -> Self {
        let shared_config = shared!(config.clone());

        let shared_config_borrow = shared_config.borrow();

        let storage = shared!(Storage::new("storage.json", &shared_config_borrow.storage));

        if !storage
            .borrow()
            .contains("channels", &config.twitch.channel)
        {
            storage.borrow_mut().add("channels", config.twitch.channel);
        }

        let filters = shared!(Filters::new("filters.txt", &shared_config_borrow.filters));

        let messages = shared!(VecDeque::with_capacity(
            shared_config_borrow.terminal.maximum_messages,
        ));

        let components = Components::new(
            &shared_config,
            storage.clone(),
            filters.clone(),
            messages.clone(),
            startup_time,
        );

        Self {
            components,
            config: shared_config.clone(),
            messages,
            storage,
            filters,
            state: shared_config_borrow.terminal.first_state.clone(),
            previous_state: None,
            input_buffer: LineBuffer::with_capacity(LINE_BUFFER_CAPACITY),
            buffer_suggestion: None,
            theme: shared_config_borrow.frontend.theme.clone(),
            emotes: Emotes::default(),
        }
    }

    pub fn draw<B: Backend>(&mut self, f: &mut Frame<B>) {
        let mut size = f.size();

        if self.config.borrow().frontend.state_tabs {
            let layout = Layout::default()
                .direction(Direction::Vertical)
                .constraints([Constraint::Length(size.height - 1), Constraint::Length(1)])
                .split(f.size());

            size = layout[0];

            self.components.tabs.draw(f, Some(layout[1]), &self.state);
        }

        if size.height < 10 || size.width < 60 {
<<<<<<< HEAD
            self.components.error.draw(f, None, None);
=======
            self.components.window_size_error.draw(f, f.size(), None);
>>>>>>> 93b7bfd7
        } else {
            match self.state {
                State::Dashboard => self.components.dashboard.draw(f, None, None),
                State::Normal => self.components.chat.draw(f, None, Some(&mut self.emotes)),
                State::Help => self.components.help.draw(f, None, None),
            }
        }

        if self.components.debug.is_focused() {
            let new_rect = Rect::new(size.x, size.y + 1, size.width - 1, size.height - 2);

            let rect = Layout::default()
                .direction(Direction::Horizontal)
                .constraints([Constraint::Percentage(50), Constraint::Percentage(50)])
                .split(new_rect)[1];

            self.components.debug.draw(f, Some(rect), None);
        }
    }

    pub fn event(&mut self, event: &Event) -> Option<TerminalAction> {
        if let Event::Input(key) = event {
            if self.components.debug.is_focused() {
                return self.components.debug.event(event);
            }

            match key {
                // Global keybinds
                Key::Ctrl('d') => {
                    self.components.debug.toggle_focus();
                }
                _ => {
                    return match self.state {
                        State::Dashboard => self.components.dashboard.event(event),
                        State::Normal => self.components.chat.event(event),
                        State::Help => self.components.help.event(event),
                    };
                }
            }
        }

        None
    }

    pub fn cleanup(&self) {
        self.storage.borrow().dump_data();
    }

    pub fn clear_messages(&mut self) {
        self.emotes.clear();
        self.messages.borrow_mut().clear();

        self.components.chat.scroll_offset.jump_to(0);
    }

    pub fn purge_user_messages(&mut self, user_id: &str) {
        let messages = self
            .messages
            .borrow_mut()
            .iter()
            .filter(|&m| m.user_id.clone().map_or(true, |user| user != user_id))
            .cloned()
            .collect::<VecDeque<MessageData>>();

        self.messages.replace(messages);
    }

    pub fn remove_message_with(&mut self, message_id: &str) {
        let index = self
            .messages
            .borrow_mut()
            .iter()
            .position(|f| f.message_id.clone().map_or(false, |id| id == message_id));

        if let Some(i) = index {
            self.messages.borrow_mut().remove(i).unwrap();
        }
    }

    pub fn get_previous_state(&self) -> Option<State> {
        self.previous_state.clone()
    }

    #[allow(dead_code)]
    pub fn get_state(&self) -> State {
        self.state.clone()
    }

    pub fn set_state(&mut self, other: State) {
        self.emotes.clear();
        self.previous_state = Some(self.state.clone());
        self.state = other;
    }

    #[allow(dead_code)]
    pub fn rotate_theme(&mut self) {
        todo!("Rotate through different themes")
    }
}<|MERGE_RESOLUTION|>--- conflicted
+++ resolved
@@ -117,11 +117,7 @@
         }
 
         if size.height < 10 || size.width < 60 {
-<<<<<<< HEAD
-            self.components.error.draw(f, None, None);
-=======
             self.components.window_size_error.draw(f, f.size(), None);
->>>>>>> 93b7bfd7
         } else {
             match self.state {
                 State::Dashboard => self.components.dashboard.draw(f, None, None),
