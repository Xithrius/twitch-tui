<<<<<<< HEAD
use std::str::FromStr;
=======
use std::{
    fs::{copy, create_dir_all, read_to_string},
    path::Path,
    str::FromStr,
};
>>>>>>> 593f4130

use anyhow::{bail, Error, Result};
use serde::Deserialize;

use crate::utils::pathing::config_path;

#[derive(Deserialize, Clone, Debug)]
#[serde(rename_all = "lowercase")]
pub enum Palette {
    Pastel,
    Vibrant,
    Warm,
    Cool,
}

impl FromStr for Palette {
    type Err = Error;

    fn from_str(s: &str) -> Result<Self, Self::Err> {
        match s {
            "vibrant" => Ok(Palette::Vibrant),
            "warm" => Ok(Palette::Warm),
            "cool" => Ok(Palette::Cool),
            _ => Ok(Palette::Pastel),
        }
    }
}

impl Default for Palette {
    fn default() -> Self {
        Palette::Pastel
    }
}

#[derive(Deserialize, Clone, Debug)]
pub struct CompleteConfig {
    /// Connecting to Twitch.
    pub twitch: TwitchConfig,
    /// Internal functionality.
    pub terminal: TerminalConfig,
    /// How everything looks to the user.
    pub frontend: FrontendConfig,
    /// If anything should be recorded for future use.
    pub database: DatabaseConfig,
}

#[derive(Deserialize, Clone, Debug)]
pub struct TwitchConfig {
    /// The username that this user has on Twitch.
    pub username: String,
    /// The streamer's channel name.
    pub channel: String,
    /// The IRC channel that they'd like to connect to.
    pub server: String,
    /// The OAuth token.
    pub token: String,
}

#[derive(Deserialize, Clone, Debug)]
pub struct TerminalConfig {
    /// The delay between updates, in milliseconds.
    pub tick_delay: u64,
    /// The maximum amount of messages to be stored.
    pub maximum_messages: usize,
}

#[derive(Deserialize, Clone, Debug)]
pub struct FrontendConfig {
    /// If the time and date is to be shown.
    pub date_shown: bool,
    /// The format of string that will show up in the terminal.
    pub date_format: String,
    /// The maximum length of a Twitch username.
    pub maximum_username_length: u16,
    /// Which side the username should be aligned to.
    pub username_alignment: String,
    /// The color palette.
    #[serde(default)]
    pub palette: Palette,
    /// Show Title with time and channel.
    pub title_shown: bool,
    /// Show padding around chat frame.
    pub padding: bool,
    /// Show twitch badges next to usernames.
    pub badges: bool,
}

#[allow(dead_code)]
#[derive(Deserialize, Clone, Debug)]
pub struct DatabaseConfig {
    /// If filters should be enabled at all.
    filters: bool,
    /// If previous channels switched to should be tracked.
    channels: bool,
    /// If previous username mentions should be tracked.
    mentions: bool,
}

impl CompleteConfig {
    pub fn new() -> Result<Self, Error> {
        let path_str = config_path("config.toml");

        let p = Path::new(&path_str);

        if !p.exists() {
            create_dir_all(p.parent().unwrap()).unwrap();

            copy("default-config.toml", Path::new(&path_str)).unwrap();

            bail!("Configuration was generated at {path_str}, please fill it out with necessary information.")
        } else if let Ok(config_contents) = read_to_string(&p) {
            let config: CompleteConfig = toml::from_str(config_contents.as_str()).unwrap();

            Ok(config)
        } else {
            bail!(
                "Configuration could not be read correctly. See the following link for the example config: {}",
                format!("{}/blob/main/default-config.toml", env!("CARGO_PKG_REPOSITORY"))
            )
        }
    }
}<|MERGE_RESOLUTION|>--- conflicted
+++ resolved
@@ -1,12 +1,8 @@
-<<<<<<< HEAD
-use std::str::FromStr;
-=======
 use std::{
     fs::{copy, create_dir_all, read_to_string},
     path::Path,
     str::FromStr,
 };
->>>>>>> 593f4130
 
 use anyhow::{bail, Error, Result};
 use serde::Deserialize;
