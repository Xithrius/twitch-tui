use color_eyre::{Result, eyre::ContextCompat};
use futures::StreamExt;
use tokio::sync::mpsc::Sender;

use crate::{
    emotes::get_twitch_emote,
    handlers::{
        config::CoreConfig,
        data::{DataBuilder, TwitchToTerminalAction},
    },
    twitch::{
        api::subscriptions::Subscription,
        badges::retrieve_user_badges,
        context::TwitchWebsocketContext,
        models::{ReceivedTwitchEvent, ReceivedTwitchEventMessageFragment, ReceivedTwitchMessage},
    },
    utils::text::{clean_message, parse_message_action},
};

async fn handle_chat_notification(
    tx: &Sender<TwitchToTerminalAction>,
    event: ReceivedTwitchEvent,
    subscription_type: Subscription,
) -> Result<()> {
    match subscription_type {
        Subscription::Notification => {
            if let Some(twitch_notification_message) = event.system_message() {
                tx.send(DataBuilder::twitch(twitch_notification_message.clone()))
                    .await?;
            }
        }
        Subscription::Clear => {
            tx.send(TwitchToTerminalAction::ClearChat(None)).await?;
            tx.send(DataBuilder::twitch(
                "Chat was cleared for non-Moderators viewing this room".to_string(),
            ))
            .await?;
        }
        Subscription::ClearUserMessages => {
            if let Some(target_user_id) = event.target_user_id() {
                tx.send(TwitchToTerminalAction::ClearChat(Some(
                    target_user_id.clone(),
                )))
                .await?;
            }
        }
        Subscription::MessageDelete => {
            if let Some(message_id) = event.message_id() {
                tx.send(TwitchToTerminalAction::DeleteMessage(message_id.clone()))
                    .await?;
            }
        }
        Subscription::Ban => {
            let affected_user = event
                .user_name()
                .map_or("Unknown Twitch user", |user| user.as_str());

            let timeout_message = event.timeout_duration().map_or_else(
                || format!("User {affected_user} banned"),
                |timeout_duration| {
                    format!("User {affected_user} was timed out for {timeout_duration} second(s)")
                },
            );

            tx.send(DataBuilder::twitch(timeout_message)).await?;
        }
        _ => {}
    }

    Ok(())
}

pub async fn handle_incoming_message(
    config: CoreConfig,
    context: &TwitchWebsocketContext,
    tx: &Sender<TwitchToTerminalAction>,
    received_message: ReceivedTwitchMessage,
    emotes_enabled: bool,
) -> Result<()> {
    // Don't allow messages from other channels go through
    if let Some(condition) = received_message.subscription_condition() {
        if context
            .channel_id()
            .is_some_and(|channel_id| channel_id != condition.broadcaster_user_id())
        {
            return Ok(());
        }
    }

    let Some(event) = received_message.event() else {
        return Ok(());
    };

    if let Some(subscription_type) = received_message.subscription_type() {
        if subscription_type != Subscription::Message {
            return handle_chat_notification(tx, event, subscription_type).await;
        }
    }

    let message_text = event
        .message_text()
        .context("Could not find message text")?;
    let (msg, highlight) = parse_message_action(&message_text);
    let received_emotes = if emotes_enabled {
        event.emote_fragments()
    } else {
        Option::default()
    }
    .unwrap_or_default();

    let emotes = futures::stream::iter(received_emotes.into_iter().map(
        |fragment_emote: ReceivedTwitchEventMessageFragment| async move {
            let emote = fragment_emote
                .emote()
                .context("Failed to get emote from emote fragment")?;
            let emote_id = emote
                .emote_id()
                .context("Failed to get emote ID from emote fragment")?
                .clone();
            let emote_name = fragment_emote
                .emote_name()
                .context("Failed to get emote name from emote fragment")?
                .clone();

            get_twitch_emote(&emote_id).await?;

            Ok((emote_name, (emote_id, false)))
        },
    ))
    .buffer_unordered(10)
    .collect::<Vec<Result<(String, (String, bool))>>>();

    let chatter_user_name = event
        .chatter_user_name()
        .context("Could not find chatter user name")?
        .clone();
    let badges = event.badges().unwrap_or_default();
    let badges = if config.frontend.badges {
        Some(retrieve_user_badges(&badges))
    } else {
        None
    };

    let chatter_user_id = event
        .chatter_user_id()
        .context("could not find chatter user ID")?;
    let cleaned_message = clean_message(msg);
    let message_id = event
        .message_id()
        .context("Could not find message ID")?
        .clone();

    let message_emotes = emotes.await.into_iter().flatten().collect();

    tx.send(DataBuilder::user(
<<<<<<< HEAD
        chatter_user_name,
        Some(chatter_user_id.to_string()),
=======
        chatter_user_name.clone(),
        Some(chatter_user_id.clone()),
>>>>>>> 76b83f77
        cleaned_message,
        message_emotes,
        Some(message_id),
        highlight,
        badges,
    ))
    .await?;

    Ok(())
}<|MERGE_RESOLUTION|>--- conflicted
+++ resolved
@@ -153,13 +153,8 @@
     let message_emotes = emotes.await.into_iter().flatten().collect();
 
     tx.send(DataBuilder::user(
-<<<<<<< HEAD
         chatter_user_name,
         Some(chatter_user_id.to_string()),
-=======
-        chatter_user_name.clone(),
-        Some(chatter_user_id.clone()),
->>>>>>> 76b83f77
         cleaned_message,
         message_emotes,
         Some(message_id),
