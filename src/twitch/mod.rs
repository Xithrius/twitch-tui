mod badges;
pub mod channels;
mod connection;
pub mod oauth;

use ::std::hash::BuildHasher;
use std::{borrow::Borrow, collections::HashMap};

use futures::StreamExt;
use irc::{
    client::prelude::Capability,
    proto::{Command, Message},
};
use log::{debug, info};
use tokio::sync::{broadcast::Receiver, mpsc::Sender};

use crate::{
    handlers::{
        config::CompleteConfig,
        data::{DataBuilder, TwitchToTerminalAction},
        state::State,
    },
    twitch::{
        badges::retrieve_user_badges,
        connection::{client_stream_reconnect, wait_client_stream},
    },
};

#[derive(Debug, Clone)]
pub enum TwitchAction {
    Privmsg(String),
    Join(String),
    ClearMessages,
}

pub async fn twitch_irc(
    mut config: CompleteConfig,
    tx: Sender<TwitchToTerminalAction>,
    mut rx: Receiver<TwitchAction>,
) {
    info!("Spawned Twitch IRC thread.");

    // If the dashboard is the start state, wait until the user has selected
    // a channel before connecting to Twitch's IRC.
    if config.borrow().terminal.first_state == State::Dashboard {
        debug!("Waiting for user to select channel from debug screen");

        loop {
            if let Ok(TwitchAction::Join(channel)) = rx.recv().await {
                config.twitch.channel = channel;

                debug!("User has selected channel from start screen");
                break;
            }
        }
    }

    let data_builder = DataBuilder::new(&config.frontend.datetime_format);
    let mut room_state_startup = false;

    let (mut client, mut stream) =
        wait_client_stream(tx.clone(), data_builder, config.clone()).await;

    let sender = client.sender();

    // Request commands capabilities
    if client
        .send_cap_req(&[
            Capability::Custom("twitch.tv/commands"),
            Capability::Custom("twitch.tv/tags"),
        ])
        .is_err()
    {
        tx.send(
            data_builder.system(
                "Unable to request commands/tags capability, certain features may be affected."
                    .to_string(),
            ),
        )
        .await
        .unwrap();
    }

    let mut connected = true;

    loop {
        tokio::select! {
            biased;

            Ok(action) = rx.recv() => {
                let current_channel = format!("#{}", config.twitch.channel);

                match action {
                    TwitchAction::Privmsg(message) => {
                        debug!("Sending message to Twitch: {}", message);

                        client
                            .send_privmsg(current_channel, message)
                            .unwrap();
                    }
                    TwitchAction::Join(channel) => {
                        debug!("Switching to channel {channel}");

                        let channel_list = format!("#{channel}");

                        // Leave previous channel
                        if let Err(err) = sender.send_part(current_channel) {
                            tx.send(data_builder.twitch(err.to_string())).await.unwrap();
                        }

                        // Join specified channel
                        if let Err(err) = sender.send_join(&channel_list) {
                            tx.send(data_builder.twitch(err.to_string())).await.unwrap();
                        }

                        // Set old channel to new channel
                        config.twitch.channel = channel;
                    }
                    TwitchAction::ClearMessages => {
                        client.send(Command::Raw("CLEARCHAT".to_string(), vec![])).unwrap();
                    }
                }
            }
            Some(message) = stream.next() => {
                match message {
                    Ok(message) => {
                        if !connected {
                            tx.send(data_builder.system("Reconnect succcessful.".to_string())).await.unwrap();
                            connected = true;
                        }

                        if let Some(b) = handle_message_command(message, tx.clone(), data_builder, config.frontend.badges, room_state_startup).await {
                            room_state_startup = b;
                        }
                    }
                    Err(err) => {
                        connected = false;

                        debug!("Twitch connection error encountered: {}, attempting to reconnect.", err);

                        (client, stream) = client_stream_reconnect(err, tx.clone(), data_builder, &config).await;

                    }
                }
            }
            else => {}
        };
    }
}

async fn handle_message_command(
    message: Message,
    tx: Sender<TwitchToTerminalAction>,
    data_builder: DataBuilder<'_>,
    badges: bool,
    room_state_startup: bool,
) -> Option<bool> {
    let mut tags: HashMap<&str, &str> = HashMap::new();

    if let Some(ref ref_tags) = message.tags {
        for tag in ref_tags {
            if let Some(ref tag_value) = tag.1 {
                tags.insert(&tag.0, tag_value);
            }
        }
    }

    match message.command {
        Command::PRIVMSG(ref _target, ref msg) => {
            // lowercase username from message
            let mut name = message.source_nickname().unwrap().to_string();

            if badges {
                retrieve_user_badges(&mut name, &message);
            }

            // An attempt to remove null bytes from the message.
            let cleaned_message = msg.trim_matches(char::from(0));

            let id = tags.get("id").map(|&s| s.to_string());

            tx.send(DataBuilder::user(
                name.to_string(),
                cleaned_message.to_string(),
                id,
            ))
            .await
            .unwrap();

            debug!("Message received from twitch: {} - {}", name, msg);
        }
        Command::NOTICE(ref _target, ref msg) => {
            tx.send(data_builder.twitch(msg.to_string())).await.unwrap();
        }
        Command::JOIN(ref channel, _, _) => {
            tx.send(data_builder.twitch(format!("Joined {}", *channel)))
                .await
                .unwrap();
        }
        Command::Raw(ref cmd, ref _items) => {
            match cmd.as_ref() {
                // https://dev.twitch.tv/docs/irc/tags/#roomstate-tags
                "ROOMSTATE" => {
                    // Only display roomstate on startup, since twitch
                    // sends a NOTICE whenever roomstate changes.
                    if !room_state_startup {
                        handle_roomstate(&tx, &tags).await;
                    }

                    return Some(true);
                }
                // https://dev.twitch.tv/docs/irc/tags/#usernotice-tags
                "USERNOTICE" => {
                    if let Some(value) = tags.get("system-msg") {
                        tx.send(data_builder.twitch((*value).to_string()))
                            .await
                            .unwrap();
                    }
                }
                // https://dev.twitch.tv/docs/irc/tags/#clearchat-tags
                "CLEARCHAT" => {
                    tx.send(TwitchToTerminalAction::ClearChat).await.unwrap();
                    tx.send(data_builder.twitch("Chat cleared by a moderator.".to_string()))
                        .await
                        .unwrap();
                }
                // https://dev.twitch.tv/docs/irc/tags/#clearmsg-tags
                "CLEARMSG" => {
                    if let Some(id) = tags.get("target-msg-id") {
                        tx.send(TwitchToTerminalAction::DeleteMessage((*id).to_string()))
                            .await
                            .unwrap();
                    }
                }
                _ => (),
            }
        }
        _ => (),
    }

    None
}

<<<<<<< HEAD
pub async fn handle_roomstate<S: BuildHasher>(
    tx: &Sender<MessageData>,
    tags: &HashMap<&str, &str, S>,
) {
=======
pub async fn handle_roomstate(tx: &Sender<TwitchToTerminalAction>, tags: &HashMap<&str, &str>) {
>>>>>>> 75b48949
    let mut room_state = String::new();

    for (name, value) in tags.iter() {
        match *name {
            "emote-only" if *value == "1" => {
                room_state.push_str("The channel is emote-only.\n");
            }
            "followers-only" if *value != "-1" => {
                room_state.push_str("The channel is followers-only.\n");
            }
            "subs-only" if *value == "1" => {
                room_state.push_str("The channel is subscribers-only.\n");
            }
            "slow" if *value != "0" => {
                room_state.push_str("The channel has a ");
                room_state.push_str(value);
                room_state.push_str("s slowmode.\n");
            }
            _ => (),
        }
    }

    // Trim last newline
    room_state.pop();

    if room_state.is_empty() {
        return;
    }

    let id = tags.get("target-msg-id").map(|&s| s.to_string());

    tx.send(DataBuilder::user(String::from("Info"), room_state, id))
        .await
        .unwrap();
}<|MERGE_RESOLUTION|>--- conflicted
+++ resolved
@@ -241,14 +241,7 @@
     None
 }
 
-<<<<<<< HEAD
-pub async fn handle_roomstate<S: BuildHasher>(
-    tx: &Sender<MessageData>,
-    tags: &HashMap<&str, &str, S>,
-) {
-=======
 pub async fn handle_roomstate(tx: &Sender<TwitchToTerminalAction>, tags: &HashMap<&str, &str>) {
->>>>>>> 75b48949
     let mut room_state = String::new();
 
     for (name, value) in tags.iter() {
