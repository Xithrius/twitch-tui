mod handlers;
mod terminal;
mod twitch;
mod ui;
mod utils;

use clap::Parser;
use color_eyre::eyre::{Result, WrapErr};
use tokio::sync::mpsc;

use crate::handlers::{app::App, args::Cli, config::CompleteConfig};

#[tokio::main]
async fn main() -> Result<()> {
    color_eyre::install().unwrap();

<<<<<<< HEAD
    tui_logger::init_logger(log::LevelFilter::Trace).unwrap();
    tui_logger::set_default_level(log::LevelFilter::Trace);

    let mut config = CompleteConfig::new()
=======
    let config = CompleteConfig::new(Cli::parse())
>>>>>>> 9e36610b
        .wrap_err("Configuration error.")
        .unwrap();

    let app = App::new(config.clone());

    let (twitch_tx, terminal_rx) = mpsc::channel(100);
    let (terminal_tx, twitch_rx) = mpsc::channel(100);

    let cloned_config = config.clone();

    tokio::task::spawn(async move {
        twitch::twitch_irc(config, twitch_tx, twitch_rx).await;
    });

    terminal::ui_driver(cloned_config, app, terminal_tx, terminal_rx).await;

    std::process::exit(0)
}<|MERGE_RESOLUTION|>--- conflicted
+++ resolved
@@ -14,14 +14,10 @@
 async fn main() -> Result<()> {
     color_eyre::install().unwrap();
 
-<<<<<<< HEAD
     tui_logger::init_logger(log::LevelFilter::Trace).unwrap();
     tui_logger::set_default_level(log::LevelFilter::Trace);
 
-    let mut config = CompleteConfig::new()
-=======
     let config = CompleteConfig::new(Cli::parse())
->>>>>>> 9e36610b
         .wrap_err("Configuration error.")
         .unwrap();
 
