--- conflicted
+++ resolved
@@ -5,11 +5,7 @@
 mod utils;
 
 use clap::Parser;
-<<<<<<< HEAD
 use color_eyre::eyre::{Report, Result, WrapErr};
-use rusqlite::Connection as SqliteConnection;
-=======
->>>>>>> 0fcdad1a
 use tokio::sync::mpsc;
 
 use crate::handlers::{
