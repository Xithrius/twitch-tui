#![allow(clippy::too_many_lines)]

use std::{collections::VecDeque, vec};

use chrono::offset::Local;
use log::warn;
use tui::{
    backend::Backend,
    layout::{Constraint, Direction, Layout, Rect},
    style::{Color, Modifier, Style},
    terminal::Frame,
    text::{Span, Spans, Text},
    widgets::{Block, Borders, List, ListItem},
};
use unicode_width::UnicodeWidthStr;

use crate::emotes::{
    emotes_enabled, hide_all_emotes, hide_message_emotes, is_in_rect, show_span_emotes, Emotes,
};
use crate::ui::components::popups::centered_popup;
use crate::{
    handlers::{
        app::{App, State},
        config::{CompleteConfig, Theme},
    },
    utils::{
        styles::{BORDER_NAME_DARK, BORDER_NAME_LIGHT},
        text::{title_spans, TitleStyle},
    },
};

pub mod components;
pub mod error;
pub mod statics;

#[derive(Debug, Clone)]
pub struct LayoutAttributes {
    constraints: Vec<Constraint>,
    chunks: Vec<Rect>,
}

impl LayoutAttributes {
    pub fn new(constraints: Vec<Constraint>, chunks: Vec<Rect>) -> Self {
        Self {
            constraints,
            chunks,
        }
    }

    pub fn first_chunk(&self) -> Rect {
        self.chunks[0]
    }

    pub fn last_chunk(&self) -> Rect {
        self.chunks[self.chunks.len() - 1]
    }
}

pub struct WindowAttributes<'a, 'b, 'c, T: Backend> {
    frame: &'a mut Frame<'b, T>,
    app: &'c mut App,
    layout: LayoutAttributes,
    show_state_tabs: bool,
}

impl<'a, 'b, 'c, T: Backend> WindowAttributes<'a, 'b, 'c, T> {
    pub fn new(
        frame: &'a mut Frame<'b, T>,
        app: &'c mut App,
        layout: LayoutAttributes,
        show_state_tabs: bool,
    ) -> Self {
        Self {
            frame,
            app,
            layout,
            show_state_tabs,
        }
    }
}

<<<<<<< HEAD
pub fn render_chat_ui<T: Backend>(frame: &mut Frame<T>, app: &mut App, config: &CompleteConfig) {
=======
pub fn draw_ui<T: Backend>(
    frame: &mut Frame<T>,
    app: &mut App,
    config: &CompleteConfig,
    emotes: &mut Emotes,
) {
>>>>>>> ff2c6cac
    // Constraints for different states of the application.
    // Modify this in order to create new layouts.
    let mut v_constraints = match app.get_state() {
        State::Insert | State::MessageSearch => vec![Constraint::Min(1), Constraint::Length(3)],
        _ => vec![Constraint::Min(1)],
    };

    if config.frontend.state_tabs {
        v_constraints.push(Constraint::Length(1));
    }

    let v_chunks = Layout::default()
        .direction(Direction::Vertical)
        .margin(config.frontend.margin)
        .constraints(v_constraints.as_ref())
        .split(frame.size());

    let layout = LayoutAttributes::new(v_constraints, v_chunks.to_vec());

    if app.messages.len() > config.terminal.maximum_messages {
        for data in app.messages.range(config.terminal.maximum_messages..) {
            hide_message_emotes(&data.emotes, &mut emotes.displayed, data.payload.width());
        }
        app.messages.truncate(config.terminal.maximum_messages);
    }

    // If we show the help screen, no need to get any messages
    let messages = if app.get_state() == State::Help {
        hide_all_emotes(emotes);
        VecDeque::new()
    } else {
        get_messages(frame, app, config, emotes, &layout)
    };

    let current_time = Local::now()
        .format(&config.frontend.date_format)
        .to_string();

    let spans = [
        TitleStyle::Combined("Time", &current_time),
        TitleStyle::Combined("Channel", config.twitch.channel.as_str()),
        TitleStyle::Custom(Span::styled(
            if app.filters.reversed() {
                "retliF"
            } else {
                "Filter"
            },
            Style::default()
                .add_modifier(Modifier::BOLD)
                .fg(if app.filters.enabled() {
                    Color::Green
                } else {
                    Color::Red
                }),
        )),
    ];

    let chat_title = if config.frontend.title_shown {
        Spans::from(title_spans(
            &spans,
            Style::default().fg(Color::Red).add_modifier(Modifier::BOLD),
        ))
    } else {
        Spans::default()
    };

    let mut final_messages = vec![];

    for item in messages {
        final_messages.push(ListItem::new(Text::from(item)));
    }

    let list = List::new(final_messages)
        .block(
            Block::default()
                .borders(Borders::ALL)
                .title(chat_title)
                .style(match app.theme {
                    Theme::Light => BORDER_NAME_LIGHT,
                    _ => BORDER_NAME_DARK,
                }),
        )
        .style(Style::default().fg(Color::White));

    frame.render_widget(list, layout.first_chunk());

    if config.frontend.state_tabs {
        components::render_state_tabs(frame, &layout, &app.get_state());
    }

    let window = WindowAttributes::new(frame, app, layout, config.frontend.state_tabs);

    match window.app.get_state() {
        // States of the application that require a chunk of the main window
        State::Insert => components::render_chat_box(window, config.storage.mentions),
        State::MessageSearch => {
            let checking_func = |s: String| -> bool { !s.is_empty() };

            components::render_insert_box(
                window,
                "Message Search",
                None,
                None,
                Some(Box::new(checking_func)),
            );
        }

        // States that require popups
        State::Help => components::render_help_window(window),
        State::ChannelSwitch => {
            components::render_channel_switcher(window, config.storage.channels);
        }
        _ => {}
    }
}

fn get_messages<'a, T: Backend>(
    frame: &mut Frame<T>,
    app: &'a App,
    config: &CompleteConfig,
    emotes: &mut Emotes,
    layout: &LayoutAttributes,
) -> VecDeque<Spans<'a>> {
    // Accounting for not all heights of rows to be the same due to text wrapping,
    // so extra space needs to be used in order to scroll correctly.
    let mut total_row_height: usize = 0;

    let mut messages = VecDeque::new();

    let mut scroll_offset = app.scrolling.get_offset();

    let general_chunk_height = layout.first_chunk().height as usize - 2;

    // Horizontal chunks represents the list within the main chat window.
    let h_chunk = Layout::default()
        .direction(Direction::Horizontal)
        .constraints([Constraint::Min(1)])
        .split(frame.size());

    let message_chunk_width = h_chunk[0].width as usize;

    let channel_switcher = if app.get_state() == State::ChannelSwitch {
        Some(centered_popup(frame.size(), frame.size().height))
    } else {
        None
    };

    let is_behind_channel_switcher = |a, b| channel_switcher.map_or(false, |r| is_in_rect(r, a, b));

    'outer: for data in &app.messages {
        if app.filters.contaminated(data.payload.clone().as_str()) {
            continue;
        }

        // Offsetting of messages for scrolling through said messages
        if scroll_offset > 0 {
            scroll_offset -= 1;
            hide_message_emotes(&data.emotes, &mut emotes.displayed, data.payload.width());

            continue;
        }

        let username_highlight: Option<&str> = if config.frontend.username_highlight {
            Some(&config.twitch.username)
        } else {
            None
        };

        let spans = data.to_spans(
            &config.frontend,
            message_chunk_width,
            if app.input_buffer.is_empty() {
                None
            } else {
                match app.get_state() {
                    State::MessageSearch => Some(app.input_buffer.as_str()),
                    _ => None,
                }
            },
            username_highlight,
        );

        let mut payload = " ".to_string();
        payload.push_str(&data.payload);

        for span in spans.iter().rev() {
            let mut span = span.clone();

            if total_row_height < general_chunk_height {
                if !data.emotes.is_empty() {
                    let current_row = general_chunk_height - total_row_height;
                    match show_span_emotes(
                        &data.emotes,
                        &mut span,
                        emotes,
                        &payload,
                        config.frontend.margin as usize,
                        current_row as u16,
                        is_behind_channel_switcher,
                    ) {
                        Ok(p) => payload = p,
                        Err(e) => warn!("Unable to display some emotes: {e}"),
                    }
                }

                messages.push_front(span);
                total_row_height += 1;
            } else {
                if !emotes_enabled(&config.frontend) || emotes.displayed.is_empty() {
                    break 'outer;
                }

                // If the current message already had all its emotes deleted, the following messages should
                // also have had their emotes deleted
                hide_message_emotes(&data.emotes, &mut emotes.displayed, payload.width());
                if !data.emotes.is_empty()
                    && !data
                        .emotes
                        .iter()
                        .all(|e| !emotes.displayed.contains_key(&(e.id, e.pid)))
                {
                    break 'outer;
                }
            }
        }
    }

    // Padding with empty rows so chat can go from bottom to top.
    if general_chunk_height > total_row_height {
        for _ in 0..(general_chunk_height - total_row_height) {
            messages.push_front(Spans::from(vec![Span::raw("")]));
        }
    }

    messages
}<|MERGE_RESOLUTION|>--- conflicted
+++ resolved
@@ -79,16 +79,12 @@
     }
 }
 
-<<<<<<< HEAD
-pub fn render_chat_ui<T: Backend>(frame: &mut Frame<T>, app: &mut App, config: &CompleteConfig) {
-=======
-pub fn draw_ui<T: Backend>(
+pub fn render_chat_ui<T: Backend>(
     frame: &mut Frame<T>,
     app: &mut App,
     config: &CompleteConfig,
     emotes: &mut Emotes,
 ) {
->>>>>>> ff2c6cac
     // Constraints for different states of the application.
     // Modify this in order to create new layouts.
     let mut v_constraints = match app.get_state() {
