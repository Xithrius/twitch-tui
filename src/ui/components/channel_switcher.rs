--- conflicted
+++ resolved
@@ -285,23 +285,6 @@
                         .vertical_scroll_state
                         .position(self.vertical_scroll as u16);
                 }
-<<<<<<< HEAD
-                Key::Char('d') => {
-                    if let Some(index) = self.list_state.selected() {
-                        let to_delete = if let Some(filtered) = self.filtered_channels.clone() {
-                            filtered.index(index).to_string()
-                        } else {
-                            self.storage
-                                .borrow()
-                                .get("channels")
-                                .index(index)
-                                .to_string()
-                        };
-
-                        self.storage
-                            .borrow_mut()
-                            .remove_inner_with("channels", to_delete.as_str());
-=======
                 Key::Ctrl('d') => {
                     if let Some(index) = self.list_state.selected() {
                         // TODO: Make this just two if lets
@@ -317,7 +300,6 @@
                                 .borrow_mut()
                                 .remove_inner_with("channels", value);
                         }
->>>>>>> 75b48949
                     }
                 }
                 Key::Enter => {
