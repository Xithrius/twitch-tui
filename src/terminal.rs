use log::{debug, info};
use std::time::Duration;
use tokio::sync::broadcast::Sender;
use tokio::sync::mpsc::Receiver;
use tui::layout::Rect;

use crate::emotes::Emotes;
use crate::{
    commands::{init_terminal, quit_terminal, reset_terminal},
    handlers::{
        app::{App, State},
        config::CompleteConfig,
        data::MessageData,
        user_input::{
            events::{Config, Events, Key},
            input::{handle_stateful_user_input, TerminalAction},
        },
    },
    twitch::TwitchAction,
    ui::{
        components::dashboard::start::render_dashboard_ui, error::render_error_ui, render_chat_ui,
    },
};

pub async fn ui_driver(
    mut config: CompleteConfig,
    mut app: App,
    tx: Sender<TwitchAction>,
    mut rx: Receiver<MessageData>,
    mut erx: Receiver<Emotes>,
) {
    info!("Started UI driver.");

    let original_hook = std::panic::take_hook();

    std::panic::set_hook(Box::new(move |panic| {
        debug!("Panic hook hit.");

        reset_terminal();
        original_hook(panic);
    }));

    let mut events = Events::with_config(Config {
        exit_key: Key::Null,
        tick_rate: Duration::from_millis(config.terminal.tick_delay),
    })
    .await;

    if !app.storage.contains("channels", &config.twitch.channel) {
        app.storage.add("channels", config.twitch.channel.clone());
    }

    let mut terminal = init_terminal(&config.frontend);

    terminal.clear().unwrap();

    let mut emotes: Emotes = Emotes::default();
    let mut terminal_size = Rect::default();

    loop {
        if let Ok(e) = erx.try_recv() {
            emotes = e;
            for message in &mut app.messages {
                message.parse_emotes(&mut emotes);
            }
        };

        if let Ok(mut info) = rx.try_recv() {
            info.parse_emotes(&mut emotes);
            app.messages.push_front(info);

            // If scrolling is enabled, pad for more messages.
            if app.scrolling.get_offset() > 0 {
                app.scrolling.up();
            }
        }

        terminal
            .draw(|frame| {
                let size = frame.size();

                if size != terminal_size {
                    terminal_size = size;
                    emotes.displayed.clear();
                    emotes.loaded.clear();
                }

                if size.height < 10 || size.width < 60 {
                    render_error_ui(
                        frame,
                        &[
                            "Window to small!",
                            "Must allow for at least 60x10.",
                            "Restart and resize.",
                        ],
                    );
                } else {
<<<<<<< HEAD
                    match app.get_state() {
                        State::Start => render_dashboard_ui(frame, &mut app, &config),
                        _ => render_chat_ui(frame, &mut app, &config),
                    }
=======
                    draw_ui(frame, &mut app, &config, &mut emotes);
>>>>>>> ff2c6cac
                }
            })
            .unwrap();

        if matches!(
            handle_stateful_user_input(&mut events, &mut app, &mut config, tx.clone(), &mut emotes)
                .await,
            Some(TerminalAction::Quitting)
        ) {
            quit_terminal(terminal);

            break;
        }
    }

    app.cleanup();

    reset_terminal();
}<|MERGE_RESOLUTION|>--- conflicted
+++ resolved
@@ -95,14 +95,10 @@
                         ],
                     );
                 } else {
-<<<<<<< HEAD
                     match app.get_state() {
                         State::Start => render_dashboard_ui(frame, &mut app, &config),
-                        _ => render_chat_ui(frame, &mut app, &config),
+                        _ => render_chat_ui(frame, &mut app, &config, &mut emotes),
                     }
-=======
-                    draw_ui(frame, &mut app, &config, &mut emotes);
->>>>>>> ff2c6cac
                 }
             })
             .unwrap();
